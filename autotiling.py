--- conflicted
+++ resolved
@@ -41,7 +41,6 @@
             if not is_floating and not is_stacked and not is_tabbed and not is_full_screen:
                 new_layout = 'splitv' if con.rect.height > con.rect.width else 'splith'
                 if new_layout != con.parent.layout:
-<<<<<<< HEAD
                     result = i3.command(new_layout)
                     if result[0].success and debug:
                         print('Debug: Switched to {}'.format(new_layout), file=sys.stderr)
@@ -53,12 +52,6 @@
 
     except Exception as e:
         print('Error: {}'.format(e), file=sys.stderr)
-=======
-                    i3.command(new_layout)
-
-    except Exception as e:
-        print('Error: {}'.format(e))
->>>>>>> 6854508d
 
 
 def main():
