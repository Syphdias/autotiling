#!/usr/bin/env python3

"""
This script uses the i3ipc python module to switch the layout splith / splitv
for the currently focused window, depending on its dimensions.
It works on both sway and i3 window managers.

Inspired by https://github.com/olemartinorg/i3-alternating-layout

Copyright: 2019-2021 Piotr Miller & Contributors
e-mail: nwg.piotr@gmail.com
Project: https://github.com/nwg-piotr/autotiling
License: GPL3

Dependencies: python-i3ipc>=2.0.1 (i3ipc-python)
"""
import argparse
import os
import sys
from functools import partial

from i3ipc import Connection, Event

try:
    from .__about__ import __version__
except ImportError:
    __version__ = "unknown"


def temp_dir():
    if os.getenv("TMPDIR"):
        return os.getenv("TMPDIR")
    elif os.getenv("TEMP"):
        return os.getenv("TEMP")
    elif os.getenv("TMP"):
        return os.getenv("TMP")

    return "/tmp"


def save_string(string, file):
    try:
        file = open(file, "wt")
        file.write(string)
        file.close()
    except Exception as e:
        print(e)


<<<<<<< HEAD
def switch_splitting(i3, e, debug, workspaces, depth_limit, splitwidth, splitheight, splitratio):
=======
def output_name(con):
    if con.type == "root":
        return None

    if p := con.parent:
        if p.type == "output":
            return p.name
        else:
            return output_name(p)


def switch_splitting(i3, e, debug, outputs, workspaces, depth_limit):
>>>>>>> 2c36a6e1
    try:
        con = i3.get_tree().find_focused()
        output = output_name(con)
        # Stop, if outputs is set and current output is not in the selection
        if outputs and output not in outputs:
            if debug:
                print(
                    "Debug: Autotiling turned off on output {}".format(output),
                    file=sys.stderr,
                )
            return

        if con and not workspaces or (str(con.workspace().num) in workspaces):
            if con.floating:
                # We're on i3: on sway it would be None
                # May be 'auto_on' or 'user_on'
                is_floating = "_on" in con.floating
            else:
                # We are on sway
                is_floating = con.type == "floating_con"

            if depth_limit:
                # Assume we reached the depth limit, unless we can find a workspace
                depth_limit_reached = True
                current_con = con
                current_depth = 0
                while current_depth < depth_limit:
                    # Check if we found the workspace of the current container
                    if current_con.type == "workspace":
                        # Found the workspace within the depth limitation
                        depth_limit_reached = False
                        break

                    # Look at the parent for next iteration
                    current_con = current_con.parent

                    # Only count up the depth, if the container has more than
                    # one container as child
                    if len(current_con.nodes) > 1:
                        current_depth += 1

                if depth_limit_reached:
                    if debug:
                        print("Debug: Depth limit reached")
                    return

            is_full_screen = con.fullscreen_mode == 1
            is_stacked = con.parent.layout == "stacked"
            is_tabbed = con.parent.layout == "tabbed"

            # Exclude floating containers, stacked layouts, tabbed layouts and full screen mode
            if (not is_floating
                    and not is_stacked
                    and not is_tabbed
                    and not is_full_screen):
                new_layout = "splitv" if con.rect.height > con.rect.width/splitratio else "splith"

                if new_layout != con.parent.layout:
                    result = i3.command(new_layout)
                    if result[0].success and debug:
                        print("Debug: Switched to {}".format(new_layout), file=sys.stderr)
                    elif debug:
                        print("Error: Switch failed with err {}".format(result[0].error), file=sys.stderr, )

                if e.change == "new" and con.percent:
                    if con.parent.layout == "splitv": # top / bottom
                        # print(f"split top fac {splitheight*100}")
                        i3.command(f"resize set height {int(con.percent*splitheight*100)} ppt")
                    else:                     # left / right
                        # print(f"split right fac {splitwidth*100} ")
                        i3.command(f"resize set width {int(con.percent*splitwidth*100)} ppt")

        elif debug:
            print("Debug: No focused container found or autotiling on the workspace turned off", file=sys.stderr)

    except Exception as e:
        print("Error: {}".format(e), file=sys.stderr)


def main():
    parser = argparse.ArgumentParser()
    parser.add_argument("-d",
                        "--debug",
                        action="store_true",
                        help="print debug messages to stderr")
    parser.add_argument("-v",
                        "--version",
                        action="version",
                        version="%(prog)s {}, Python {}".format(__version__, sys.version),
                        help="display version information", )
    parser.add_argument("-o",
                        "--outputs",
                        help="restricts autotiling to certain output; "
                        "example: autotiling --output  DP-1 HDMI-0",
                        nargs="*",
                        type=str,
                        default=[], )
    parser.add_argument("-w",
                        "--workspaces",
                        help="restricts autotiling to certain workspaces; example: autotiling --workspaces 8 9",
                        nargs="*",
                        type=str,
                        default=[], )
    parser.add_argument("-l",
                        "--limit",
                        help='limit how often autotiling will split a container; '
                        'try "2", if you like master-stack layouts; default: 0 (no limit)',
                        type=int,
                        default=0, )
    parser.add_argument("-sw",
                        "--splitwidth",
                        help='set the width of the vertical split (as factor); default: 1.0;',
                        type=float,
                        default=1.0, )
    parser.add_argument("-sh",
                        "--splitheight",
                        help='set the height of the horizontal split (as factor); default: 1.0;',
                        type=float,
                        default=1.0, )
    parser.add_argument("-sr",
                        "--splitratio",
                        help='Split direction ratio - based on window height/width; default: 1;'
                        'try "1.61", for golden ratio - window has to be 61%% wider for left/right split; default: 1.0;',
                        type=float,
                        default=1.0, )
    """
    Changing event subscription has already been the objective of several pull request. To avoid doing this again
    and again, let's allow to specify them in the `--events` argument.
    """
    parser.add_argument("-e",
                        "--events",
                        help="list of events to trigger switching split orientation; default: WINDOW MODE",
                        nargs="*",
                        type=str,
                        default=["WINDOW", "MODE"])

    args = parser.parse_args()

    if args.debug and args.outputs:
        print("autotiling is only active on outputs:", ",".join(args.outputs))

    if args.debug and args.workspaces:
        print("autotiling is only active on workspaces:", ','.join(args.workspaces))

    # For use w/ nwg-panel
    ws_file = os.path.join(temp_dir(), "autotiling")
    if args.workspaces:
        save_string(','.join(args.workspaces), ws_file)
    else:
        if os.path.isfile(ws_file):
            os.remove(ws_file)

    if not args.events:
        print("No events specified", file=sys.stderr)
        sys.exit(1)

<<<<<<< HEAD
    handler = partial(switch_splitting, debug=args.debug, workspaces=args.workspaces, depth_limit=args.limit, splitwidth=args.splitwidth, splitheight=args.splitheight, splitratio=args.splitratio)
=======
    handler = partial(
        switch_splitting,
        debug=args.debug,
        outputs=args.outputs,
        workspaces=args.workspaces,
        depth_limit=args.limit,
    )
>>>>>>> 2c36a6e1
    i3 = Connection()
    for e in args.events:
        try:
            i3.on(Event[e], handler)
            print("{} subscribed".format(Event[e]))
        except KeyError:
            print("'{}' is not a valid event".format(e), file=sys.stderr)

    i3.main()


if __name__ == "__main__":
    # execute only if run as a script
    main()<|MERGE_RESOLUTION|>--- conflicted
+++ resolved
@@ -47,9 +47,6 @@
         print(e)
 
 
-<<<<<<< HEAD
-def switch_splitting(i3, e, debug, workspaces, depth_limit, splitwidth, splitheight, splitratio):
-=======
 def output_name(con):
     if con.type == "root":
         return None
@@ -61,8 +58,7 @@
             return output_name(p)
 
 
-def switch_splitting(i3, e, debug, outputs, workspaces, depth_limit):
->>>>>>> 2c36a6e1
+def switch_splitting(i3, e, debug, outputs, workspaces, depth_limit, splitwidth, splitheight, splitratio):
     try:
         con = i3.get_tree().find_focused()
         output = output_name(con)
@@ -219,17 +215,16 @@
         print("No events specified", file=sys.stderr)
         sys.exit(1)
 
-<<<<<<< HEAD
-    handler = partial(switch_splitting, debug=args.debug, workspaces=args.workspaces, depth_limit=args.limit, splitwidth=args.splitwidth, splitheight=args.splitheight, splitratio=args.splitratio)
-=======
     handler = partial(
         switch_splitting,
         debug=args.debug,
         outputs=args.outputs,
         workspaces=args.workspaces,
         depth_limit=args.limit,
+        splitwidth=args.splitwidth, 
+        splitheight=args.splitheight, 
+        splitratio=args.splitratio
     )
->>>>>>> 2c36a6e1
     i3 = Connection()
     for e in args.events:
         try:
